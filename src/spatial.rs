//! Spatial audio components.
//!
//! To enable spatial audio, three conditions are required:
//!
//! 1. The spatial audio node, [`SpatialBasicNode`], must have
//!    a transform.
//! 2. The spatial listener entity must have a [`SpatialListener2D`]
//!    or [`SpatialListener3D`].
//! 3. The spatial listener entity must have a transform.
//!
//! Typically, you'll want to include a [`SpatialBasicNode`] as an effect.
//!
//! ```
//! # use bevy_seedling::prelude::*;
//! # use bevy::prelude::*;
//! fn spawn_spatial(mut commands: Commands, server: Res<AssetServer>) {
//!     // Spawn a player with a transform (1).
//!     commands.spawn((
//!         SamplePlayer::new(server.load("my_sample.wav")),
//!         Transform::default(),
//!         sample_effects![SpatialBasicNode::default()],
//!     ));
//!
//!     // Then, spawn a listener (2), which automatically inserts
//!     // a transform if it doesn't already exist (3).
//!     commands.spawn(SpatialListener2D);
//! }
//! ```
//!
//! Multiple listeners are supported. `bevy_seedling` will
//! simply select the closest listener for distance
//! calculations.

use bevy_ecs::prelude::*;
use bevy_math::prelude::*;
use bevy_transform::prelude::*;
use firewheel::nodes::spatial_basic::SpatialBasicNode;

use crate::{nodes::itd::ItdNode, pool::sample_effects::EffectOf};

/// A scaling factor applied to the distance between spatial listeners and emitters.
///
/// To override the [global spatial scaling][DefaultSpatialScale] for an entity,
/// simply insert [`SpatialScale`].
///
/// ```
/// # use bevy::prelude::*;
/// # use bevy_seedling::prelude::*;
/// fn set_scale(mut commands: Commands, server: Res<AssetServer>) {
///     commands.spawn((
///         SamplePlayer::new(server.load("my_sample.wav")),
///         Transform::default(),
///         sample_effects![(SpatialBasicNode::default(), SpatialScale(Vec3::splat(0.25)))],
///     ));
/// }
/// ```
///
/// By default, a spatial signal's amplitude will be cut in half at 10 units. Then,
/// for each doubling in distance, the signal will be successively halved.
///
/// | Distance | Amplitude |
/// | -------- | --------- |
/// | 10       | -6dB      |
/// | 20       | -12dB     |
/// | 40       | -18dB     |
/// | 80       | -24dB     |
///
/// When one unit corresponds to one meter, this is a good default. If
/// your game's scale differs significantly, however, you may need
/// to adjust the spatial scaling.
///
/// The distance between listeners and emitters is multiplied by this
/// factor, so if a meter in your game corresponds to more than one unit, you
/// should provide a spatial scale of less than one to compensate.
#[derive(Component, Debug, Clone, Copy)]
#[cfg_attr(feature = "reflect", derive(bevy_reflect::Reflect))]
pub struct SpatialScale(pub Vec3);

impl Default for SpatialScale {
    fn default() -> Self {
        Self(Vec3::ONE)
    }
}

/// The global default spatial scale.
///
/// For more details on spatial scaling, see [`SpatialScale`].
///
/// The default scaling is 1 in every direction, [`Vec3::ONE`].
#[derive(Resource, Debug, Clone, Copy)]
#[cfg_attr(feature = "reflect", derive(bevy_reflect::Reflect))]
pub struct DefaultSpatialScale(pub Vec3);

impl Default for DefaultSpatialScale {
    fn default() -> Self {
        Self(Vec3::ONE)
    }
}

/// A 2D spatial listener.
///
/// When this component is added to an entity with a transform,
/// this transform is used to calculate spatial offsets for all
/// emitters. An emitter is an entity with [`SpatialBasicNode`]
/// and transform components.
///
/// Multiple listeners are supported. `bevy_seedling` will
/// simply select the closest listener for distance
/// calculations.
#[derive(Debug, Default, Component)]
#[require(Transform)]
#[cfg_attr(feature = "reflect", derive(bevy_reflect::Reflect))]
pub struct SpatialListener2D;

/// A 3D spatial listener.
///
/// When this component is added to an entity with a transform,
/// this transform is used to calculate spatial offsets for all
/// emitters. An emitter is an entity with [`SpatialBasicNode`]
/// and transform components.
///
/// Multiple listeners are supported. `bevy_seedling` will
/// simply select the closest listener for distance
/// calculations.
#[derive(Debug, Default, Component)]
#[require(Transform)]
#[cfg_attr(feature = "reflect", derive(bevy_reflect::Reflect))]
pub struct SpatialListener3D;

pub(crate) fn update_2d_emitters(
    listeners: Query<&GlobalTransform, With<SpatialListener2D>>,
    mut emitters: Query<(
        &mut SpatialBasicNode,
        Option<&SpatialScale>,
        &GlobalTransform,
    )>,
    default_scale: Res<DefaultSpatialScale>,
) {
    for (mut spatial, scale, transform) in emitters.iter_mut() {
        let emitter_pos = transform.translation();
        let closest_listener = find_closest_listener(
            emitter_pos,
            listeners.iter().map(GlobalTransform::compute_transform),
        );

        let Some(listener) = closest_listener else {
            continue;
        };

        let scale = scale.map(|s| s.0).unwrap_or(default_scale.0);

<<<<<<< HEAD
        let x_diff = (emitter_pos.x - listener_pos.x) * scale.x;
        let y_diff = (emitter_pos.y - listener_pos.y) * scale.y;

        // TODO: factor in listener rotation
        spatial.offset.x = x_diff;
        spatial.offset.z = y_diff;
=======
        let mut world_offset = emitter_pos - listener.translation;
        world_offset.z = 0.0;
        let local_offset = (listener.rotation.inverse() * world_offset) * scale;
        spatial.offset = Vec3::new(local_offset.x, 0.0, local_offset.y);
>>>>>>> 80d73935
    }
}

// TODO: is there a good way to consolidate this?
pub(crate) fn update_2d_emitters_effects(
    listeners: Query<&GlobalTransform, With<SpatialListener2D>>,
    mut emitters: Query<(&mut SpatialBasicNode, &EffectOf)>,
    effect_parents: Query<(&GlobalTransform, Option<&SpatialScale>)>,
    default_scale: Res<DefaultSpatialScale>,
) {
    for (mut spatial, effect_of) in emitters.iter_mut() {
        let Ok((transform, scale)) = effect_parents.get(effect_of.0) else {
            continue;
        };

        let emitter_pos = transform.translation();
        let closest_listener = find_closest_listener(
            emitter_pos,
            listeners.iter().map(GlobalTransform::compute_transform),
        );

        let Some(listener) = closest_listener else {
            continue;
        };

        let scale = scale.map(|s| s.0).unwrap_or(default_scale.0);

        let mut world_offset = emitter_pos - listener.translation;
        world_offset.z = 0.0;
        let local_offset = (listener.rotation.inverse() * world_offset) * scale;
        spatial.offset = Vec3::new(local_offset.x, 0.0, local_offset.y);
    }
}

pub(crate) fn update_itd_effects(
    listeners: Query<&GlobalTransform, Or<(With<SpatialListener2D>, With<SpatialListener3D>)>>,
    mut emitters: Query<(&mut ItdNode, &EffectOf)>,
    effect_parents: Query<&GlobalTransform>,
) {
    for (mut spatial, effect_of) in emitters.iter_mut() {
        let Ok(transform) = effect_parents.get(effect_of.0) else {
            continue;
        };

        let emitter_pos = transform.translation();
        let closest_listener = find_closest_listener(
            emitter_pos,
            listeners.iter().map(GlobalTransform::translation),
        );

        let Some(listener_pos) = closest_listener else {
            continue;
        };

        // TODO: factor in listener rotation
        spatial.direction = emitter_pos - listener_pos;
    }
}

pub(crate) fn update_3d_emitters(
    listeners: Query<&GlobalTransform, With<SpatialListener3D>>,
    mut emitters: Query<(
        &mut SpatialBasicNode,
        Option<&SpatialScale>,
        &GlobalTransform,
    )>,
    default_scale: Res<DefaultSpatialScale>,
) {
    for (mut spatial, scale, transform) in emitters.iter_mut() {
        let emitter_pos = transform.translation();
        let closest_listener = find_closest_listener(
            emitter_pos,
            listeners.iter().map(GlobalTransform::compute_transform),
        );

        let Some(listener) = closest_listener else {
            continue;
        };

        let scale = scale.map(|s| s.0).unwrap_or(default_scale.0);

<<<<<<< HEAD
        spatial.offset = ((emitter_pos - listener_pos) * scale).into();
=======
        let world_offset = emitter_pos - listener.translation;
        let local_offset = listener.rotation.inverse() * world_offset;
        spatial.offset = local_offset * scale;
>>>>>>> 80d73935
    }
}

pub(crate) fn update_3d_emitters_effects(
    listeners: Query<&GlobalTransform, With<SpatialListener3D>>,
    mut emitters: Query<(&mut SpatialBasicNode, &EffectOf)>,
    effect_parents: Query<(&GlobalTransform, Option<&SpatialScale>)>,
    default_scale: Res<DefaultSpatialScale>,
) {
    for (mut spatial, effect_of) in emitters.iter_mut() {
        let Ok((transform, scale)) = effect_parents.get(effect_of.0) else {
            continue;
        };

        let emitter_pos = transform.translation();
        let closest_listener = find_closest_listener(
            emitter_pos,
            listeners.iter().map(GlobalTransform::compute_transform),
        );

        let Some(listener) = closest_listener else {
            continue;
        };

        let scale = scale.map(|s| s.0).unwrap_or(default_scale.0);

<<<<<<< HEAD
        spatial.offset = ((emitter_pos - listener_pos) * scale).into();
=======
        let world_offset = emitter_pos - listener.translation;
        let local_offset = listener.rotation.inverse() * world_offset;
        spatial.offset = local_offset * scale;
>>>>>>> 80d73935
    }
}

fn find_closest_listener(
    emitter_pos: Vec3,
    listeners: impl Iterator<Item = Transform>,
) -> Option<Transform> {
    let mut closest_listener: Option<(f32, Transform)> = None;

    for listener in listeners {
        let listener_pos = listener.translation;
        let distance = emitter_pos.distance_squared(listener_pos);

        match &mut closest_listener {
            None => closest_listener = Some((distance, listener)),
            Some((old_distance, old_transform)) => {
                if distance < *old_distance {
                    *old_distance = distance;
                    *old_transform = listener;
                }
            }
        }
    }

    closest_listener.map(|l| l.1)
}

#[cfg(test)]
mod test {
    use super::*;
    use crate::{
        node::follower::FollowerOf,
        pool::Sampler,
        prelude::*,
        test::{prepare_app, run},
    };

    #[test]
    fn test_closest() {
        let positions = [Vec3::splat(5.0), Vec3::splat(4.0), Vec3::splat(6.0)]
            .into_iter()
            .map(Transform::from_translation)
            .collect::<Vec<_>>();
        let emitter = Vec3::splat(0.0);
        let closest = find_closest_listener(emitter, positions.iter().copied()).unwrap();

        assert_eq!(closest, positions[1]);
    }

    #[test]
    fn test_empty() {
        let positions = [];

        let emitter = Vec3::splat(0.0);
        let closest = find_closest_listener(emitter, positions.iter().copied());

        assert!(closest.is_none());
    }

    #[derive(PoolLabel, PartialEq, Eq, Hash, Clone, Debug)]
    struct TestPool;

    /// Ensure that transform updates are propagated immediately when
    /// queued in a pool.
    #[test]
    fn test_immediate_positioning() {
        let position = Vec3::splat(3.0);
        let mut app = prepare_app(move |mut commands: Commands, server: Res<AssetServer>| {
            commands.spawn((
                SamplerPool(TestPool),
                sample_effects![SpatialBasicNode::default()],
            ));

            commands.spawn((SpatialListener3D, Transform::default()));

            commands.spawn((
                TestPool,
                Transform::from_translation(position),
                SamplePlayer::new(server.load("sine_440hz_1ms.wav")).looping(),
            ));
        });

        loop {
            let complete = run(
                &mut app,
                move |player: Query<&Sampler>,
                      effect: Query<&SpatialBasicNode, With<FollowerOf>>| {
                    if player.iter().len() == 1 {
                        let effect = effect.single().unwrap();
                        assert_eq!(effect.offset, position);
                        true
                    } else {
                        false
                    }
                },
            );

            if complete {
                break;
            }

            app.update();
        }
    }
}<|MERGE_RESOLUTION|>--- conflicted
+++ resolved
@@ -34,7 +34,7 @@
 use bevy_ecs::prelude::*;
 use bevy_math::prelude::*;
 use bevy_transform::prelude::*;
-use firewheel::nodes::spatial_basic::SpatialBasicNode;
+use firewheel::{nodes::spatial_basic::SpatialBasicNode, vector};
 
 use crate::{nodes::itd::ItdNode, pool::sample_effects::EffectOf};
 
@@ -149,19 +149,10 @@
 
         let scale = scale.map(|s| s.0).unwrap_or(default_scale.0);
 
-<<<<<<< HEAD
-        let x_diff = (emitter_pos.x - listener_pos.x) * scale.x;
-        let y_diff = (emitter_pos.y - listener_pos.y) * scale.y;
-
-        // TODO: factor in listener rotation
-        spatial.offset.x = x_diff;
-        spatial.offset.z = y_diff;
-=======
         let mut world_offset = emitter_pos - listener.translation;
         world_offset.z = 0.0;
         let local_offset = (listener.rotation.inverse() * world_offset) * scale;
-        spatial.offset = Vec3::new(local_offset.x, 0.0, local_offset.y);
->>>>>>> 80d73935
+        spatial.offset = vector::Vec3::new(local_offset.x, 0.0, local_offset.y);
     }
 }
 
@@ -192,7 +183,7 @@
         let mut world_offset = emitter_pos - listener.translation;
         world_offset.z = 0.0;
         let local_offset = (listener.rotation.inverse() * world_offset) * scale;
-        spatial.offset = Vec3::new(local_offset.x, 0.0, local_offset.y);
+        spatial.offset = vector::Vec3::new(local_offset.x, 0.0, local_offset.y);
     }
 }
 
@@ -209,15 +200,16 @@
         let emitter_pos = transform.translation();
         let closest_listener = find_closest_listener(
             emitter_pos,
-            listeners.iter().map(GlobalTransform::translation),
-        );
-
-        let Some(listener_pos) = closest_listener else {
-            continue;
-        };
-
-        // TODO: factor in listener rotation
-        spatial.direction = emitter_pos - listener_pos;
+            listeners.iter().map(GlobalTransform::compute_transform),
+        );
+
+        let Some(listener) = closest_listener else {
+            continue;
+        };
+
+        let world_offset = emitter_pos - listener.translation;
+        let local_offset = listener.rotation.inverse() * world_offset;
+        spatial.direction = local_offset;
     }
 }
 
@@ -243,13 +235,9 @@
 
         let scale = scale.map(|s| s.0).unwrap_or(default_scale.0);
 
-<<<<<<< HEAD
-        spatial.offset = ((emitter_pos - listener_pos) * scale).into();
-=======
         let world_offset = emitter_pos - listener.translation;
         let local_offset = listener.rotation.inverse() * world_offset;
-        spatial.offset = local_offset * scale;
->>>>>>> 80d73935
+        spatial.offset = (local_offset * scale).into();
     }
 }
 
@@ -276,13 +264,9 @@
 
         let scale = scale.map(|s| s.0).unwrap_or(default_scale.0);
 
-<<<<<<< HEAD
-        spatial.offset = ((emitter_pos - listener_pos) * scale).into();
-=======
         let world_offset = emitter_pos - listener.translation;
         let local_offset = listener.rotation.inverse() * world_offset;
-        spatial.offset = local_offset * scale;
->>>>>>> 80d73935
+        spatial.offset = (local_offset * scale).into();
     }
 }
 
@@ -312,6 +296,8 @@
 
 #[cfg(test)]
 mod test {
+    use bevy_asset::AssetServer;
+
     use super::*;
     use crate::{
         node::follower::FollowerOf,
@@ -371,8 +357,8 @@
                 move |player: Query<&Sampler>,
                       effect: Query<&SpatialBasicNode, With<FollowerOf>>| {
                     if player.iter().len() == 1 {
-                        let effect = effect.single().unwrap();
-                        assert_eq!(effect.offset, position);
+                        let effect: Vec3 = effect.single().unwrap().offset.into();
+                        assert_eq!(effect, position);
                         true
                     } else {
                         false
